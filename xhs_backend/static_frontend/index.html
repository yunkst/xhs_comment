--- conflicted
+++ resolved
@@ -5,13 +5,8 @@
     <link rel="icon" href="/web/favicon.ico">
     <meta name="viewport" content="width=device-width, initial-scale=1.0">
     <title>小红书评论维护系统</title>
-<<<<<<< HEAD
-    <script type="module" crossorigin src="/web/assets/index-BX7wFBVN.js"></script>
+    <script type="module" crossorigin src="/web/assets/index-Bxx4aJ0I.js"></script>
     <link rel="stylesheet" crossorigin href="/web/assets/index-itmhGvmu.css">
-=======
-    <script type="module" crossorigin src="/web/assets/index-B90Amhi_.js"></script>
-    <link rel="stylesheet" crossorigin href="/web/assets/index-D8zyYQH7.css">
->>>>>>> 90871318
   </head>
   <body>
     <div id="app"></div>
